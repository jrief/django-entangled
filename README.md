# django-entangled

Edit JSON-Model Fields using a Standard Django Form.

[![Build Status](https://travis-ci.org/jrief/django-entangled.svg?branch=master)](https://travis-ci.org/jrief/django-entangled)
[![PyPI](https://img.shields.io/pypi/pyversions/django-entangled.svg)]()
[![PyPI version](https://img.shields.io/pypi/v/django-entangled.svg)](https://https://pypi.python.org/pypi/django-entangled)
[![PyPI](https://img.shields.io/pypi/l/django-entangled.svg)]()
[![Twitter Follow](https://img.shields.io/twitter/follow/shields_io.svg?style=social&label=Follow&maxAge=2592000)](https://twitter.com/jacobrief)


## Use-Case

A Django Model may contain JSON fields. Django itself, provides a
[JSON field](https://docs.djangoproject.com/en/stable/ref/contrib/postgres/fields/#jsonfield) specific to Postgres.
For other database implementations, there are plenty of alternatives.

Typically, the widget to edit a JSON field is a `<textarea ...><textarea>`. This textarea widget is very
inpracticable for editing. One possibility is to use a generic [JSON editor](https://github.com/josdejong/jsoneditor),
which with some JavaScript, transforms the widget into an attribute-value-pair editor.
<<<<<<< HEAD
This approach however prevents us from utilizing all the nice features provided by the Django form framework, such as
field validation, normalization of data and the usage of foreign keys. By using **django-entangled**, one can use a
form inheriting from Django's `ModelForm`, and store all or a subset of that form fields in one or more JSON fields
=======
This approach however prevents to use all the nice features provided by the Django form framework, such as field
validation, normalization of data and the usage of foreign keys. By using **django-entangled**, one can use a form
inheriting from Django's `ModelForm`, and store all or a subset of that form fields inside one or more JSON fields
>>>>>>> 3bd4d08d
inside of the associated model.


## Installation

Simply install this Django app, for instance by invoking:

```bash
pip install django-entangled
```

There is no need to add any configurations directives to the project's `settings.py`.


## Example

Say, we have a Django model to describe a bunch of different products. Some fields are used by all products, whereas
others describe the properties of that product. Since we don't want to create a different product model for each
product type, we use a JSON field to store these arbitrary properties.

```python
from django.db import models
from django.contrib.postgres.fields import JSONField

class Product(models.Model):
    name = models.CharField(max_length=50)

    price = models.DecimalField(max_digits=5, decimal_places=2)
    
    properties = JSONField()
```

In a typical form editing view, we would create a form inheriting from
[ModelForm](https://docs.djangoproject.com/en/stable/topics/forms/modelforms/#modelform) and refer to this model using
the `model` attribute in the `Meta`-class. Here the `properties`-field would show up as unstructured JSON rendered
inside a `<textarea ...><textarea>`. This definitely is not what we want! Instead we create a typical Django Form using
the special mixin class `EntangledModelFormMixin`.

```python
from django.contrib.auth import get_user_model
from django.forms import fields, models
from entangled.forms import EntangledModelFormMixin
from .models import Product

class ProductForm(EntangledModelFormMixin, models.ModelForm):
    color = fields.RegexField(
        regex=r'^#[0-9a-f]{6}$',
    )

    size = fields.ChoiceField(
        choices=[('s', "small"), ('m', "medium"), ('l', "large"), ('xl', "extra large")],
    )

    tenant = models.ModelChoiceField(
        queryset=get_user_model().objects.filter(is_staff=True),
    )

    class Meta:
        model = Product
<<<<<<< HEAD
        fields = ['name', 'price']  # these fields are provided by the Product model
=======
        fields = ['name', 'price']  # these fields are provided by Product
>>>>>>> 3bd4d08d
        entangled_fields = {'properties': ['color', 'size', 'tenant']}  # fields provided by this form
```

In addition to the mixin class `EntangledModelFormMixin` we add a special dictionary named `entangled_fields` to our
<<<<<<< HEAD
`Meta`-options. In this dictionary, the key (here `'properties'`) refers to the JSON-field in our model `Product`.
=======
`Meta`-options. The key (here `'properties'`) in this dictionary refers to the JSON-field in our model `Product`.
>>>>>>> 3bd4d08d
The value (here `['color', 'size', 'tenant']`) is a list of named form fields, declared in our form- or base-class of
therefore. This allows us, to assign all standard Django form fields to arbitrary JSON fields declared in our Django
model. Moreover, we can even use a `ModelChoiceField` to refer to another model object using a
[generic relation](https://docs.djangoproject.com/en/stable/ref/contrib/contenttypes/#generic-relations)

We can use this form in any Django detail view. A typical use-case, is the built-in Django ModelAdmin:

```python
from django.contrib import admin
from .models import Product
from .forms import ProductForm

@admin.register(Product)
class ProductAdmin(admin.ModelAdmin):
    form = ProductForm
```

Since the form used by this `ModelAdmin`-class
[can not be created dynamically](https://docs.djangoproject.com/en/stable/ref/contrib/admin/#django.contrib.admin.ModelAdmin.form),
we have to declare it explicitly using the `form`-attribute. This is the only change which has to be performed, in
order to store arbitrary content inside our JSON model-fields.


## Caveats

Due to the nature of JSON, indexing and thus building filters or sorting rules based on the fields content is not as
simple, as with standard model fields. Therefore, this approach is best suited, if the main focus is to store data,
<<<<<<< HEAD
rather than digging through data.

Foreign keys are stored as `"fieldname": {"model": "appname.modelname", "pk": 1234}` in our JSON field. This means that
we have no database constraints. If a target object is deleted, that foreign key points to nowhere. Therefore always
keep in mind, that we don't have any referential integrity and hence must consider this, when writing our code.
=======
rather than digging through data.
>>>>>>> 3bd4d08d
<|MERGE_RESOLUTION|>--- conflicted
+++ resolved
@@ -15,18 +15,12 @@
 [JSON field](https://docs.djangoproject.com/en/stable/ref/contrib/postgres/fields/#jsonfield) specific to Postgres.
 For other database implementations, there are plenty of alternatives.
 
-Typically, the widget to edit a JSON field is a `<textarea ...><textarea>`. This textarea widget is very
+Typically, the widget to associated with a JSON field is a `<textarea ...><textarea>`. This textarea widget is very
 inpracticable for editing. One possibility is to use a generic [JSON editor](https://github.com/josdejong/jsoneditor),
 which with some JavaScript, transforms the widget into an attribute-value-pair editor.
-<<<<<<< HEAD
 This approach however prevents us from utilizing all the nice features provided by the Django form framework, such as
 field validation, normalization of data and the usage of foreign keys. By using **django-entangled**, one can use a
 form inheriting from Django's `ModelForm`, and store all or a subset of that form fields in one or more JSON fields
-=======
-This approach however prevents to use all the nice features provided by the Django form framework, such as field
-validation, normalization of data and the usage of foreign keys. By using **django-entangled**, one can use a form
-inheriting from Django's `ModelForm`, and store all or a subset of that form fields inside one or more JSON fields
->>>>>>> 3bd4d08d
 inside of the associated model.
 
 
@@ -86,20 +80,12 @@
 
     class Meta:
         model = Product
-<<<<<<< HEAD
         fields = ['name', 'price']  # these fields are provided by the Product model
-=======
-        fields = ['name', 'price']  # these fields are provided by Product
->>>>>>> 3bd4d08d
         entangled_fields = {'properties': ['color', 'size', 'tenant']}  # fields provided by this form
 ```
 
 In addition to the mixin class `EntangledModelFormMixin` we add a special dictionary named `entangled_fields` to our
-<<<<<<< HEAD
 `Meta`-options. In this dictionary, the key (here `'properties'`) refers to the JSON-field in our model `Product`.
-=======
-`Meta`-options. The key (here `'properties'`) in this dictionary refers to the JSON-field in our model `Product`.
->>>>>>> 3bd4d08d
 The value (here `['color', 'size', 'tenant']`) is a list of named form fields, declared in our form- or base-class of
 therefore. This allows us, to assign all standard Django form fields to arbitrary JSON fields declared in our Django
 model. Moreover, we can even use a `ModelChoiceField` to refer to another model object using a
@@ -127,12 +113,8 @@
 
 Due to the nature of JSON, indexing and thus building filters or sorting rules based on the fields content is not as
 simple, as with standard model fields. Therefore, this approach is best suited, if the main focus is to store data,
-<<<<<<< HEAD
 rather than digging through data.
 
 Foreign keys are stored as `"fieldname": {"model": "appname.modelname", "pk": 1234}` in our JSON field. This means that
 we have no database constraints. If a target object is deleted, that foreign key points to nowhere. Therefore always
-keep in mind, that we don't have any referential integrity and hence must consider this, when writing our code.
-=======
-rather than digging through data.
->>>>>>> 3bd4d08d
+keep in mind, that we don't have any referential integrity and hence must consider this, when writing our code.