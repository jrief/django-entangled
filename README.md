--- conflicted
+++ resolved
@@ -57,11 +57,7 @@
 [ModelForm](https://docs.djangoproject.com/en/stable/topics/forms/modelforms/#modelform) and refer to this model using
 the `model` attribute in the `Meta`-class. Then the `properties`-field would show up as unstructured JSON, rendered
 inside a `<textarea ...><textarea>`. This definitely is not what we want! Instead we create a typical Django Form using
-<<<<<<< HEAD
 the alternative class `EntangledModelForm`.
-=======
-the special mixin class `EntangledModelForm`.
->>>>>>> 67a781ba
 
 ```python
 from django.contrib.auth import get_user_model
@@ -88,12 +84,13 @@
         untangled_fields = ['name', 'price']  # these fields are provided by the Product model
 ```
 
-In case our form inherits from another form, rewrite the class declarartion as
+In case our form inherits from another `ModelForm`, rewrite the class declarartion as:
 
 ```python
 class ProductForm(EntangledModelFormMixin, BaseProductForm):
     ...
 ```
+
 In addition we add a special dictionary named `entangled_fields` to our `Meta`-options. In this dictionary, the key
 (here `'properties'`) refers to the JSON-field in our model `Product`. The value (here `['color', 'size', 'tenant']`)
 is a list of named form fields, declared in our form- or base-class of thereof. This allows us to assign all standard
