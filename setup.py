--- conflicted
+++ resolved
@@ -19,19 +19,10 @@
     'Programming Language :: Python :: 3.9',
     'Programming Language :: Python :: 3.10',
     'Programming Language :: Python :: 3.11',
-<<<<<<< HEAD
     'Programming Language :: Python :: 3.12',
-    'Programming Language :: Python :: 3.13',
     'Framework :: Django :: 4.2',
     'Framework :: Django :: 5.0',
     'Framework :: Django :: 5.1',
-=======
-    'Framework :: Django :: 2.2',
-    'Framework :: Django :: 3.2',
-    'Framework :: Django :: 4.0',
-    'Framework :: Django :: 4.1',
-    'Framework :: Django :: 4.2',
->>>>>>> c2d5a613
 ]
 
 setup(
