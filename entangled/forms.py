from copy import deepcopy
from warnings import warn
import re

from django.apps import apps
from django.core.exceptions import ObjectDoesNotExist
from django.forms.models import ModelChoiceField, ModelMultipleChoiceField, ModelFormMetaclass, ModelForm
from django.forms.fields import Field
from django.forms.widgets import Widget
from django.db.models import Model
from django.db.models.query import QuerySet


class InvisibleWidget(Widget):
    @property
    def is_hidden(self):
        return True

    def value_omitted_from_data(self, data, files, name):
        return False

    def render(self, name, value, attrs=None, renderer=None):
        return ''


class EntangledField(Field):
    """
    A pseudo field, which can be used to mimic a field value, which actually is not rendered inside the form.
    """
    widget = InvisibleWidget

    def __init__(self, required=False, *args, **kwargs):
        super().__init__(required=required, *args, **kwargs)


class EntangledFormMetaclass(ModelFormMetaclass):
    def __new__(cls, class_name, bases, attrs):
        def formfield_callback(modelfield, **kwargs):
            if modelfield.name in entangled_fields.keys():
                # there are so many different implementations for JSON fields,
                # that we just check if "json" is part of the formfield's classname.
                assert re.search('json', modelfield.formfield().__class__.__name__, re.IGNORECASE), \
                    "Field `{}.{}` doesn't seem to be JSON serializable.".format(class_name, modelfield.name)
                return EntangledField(show_hidden_initial=False)
            return modelfield.formfield(**kwargs)

        if 'Meta' in attrs:
            untangled_fields = list(getattr(attrs['Meta'], 'untangled_fields', []))
            entangled_fields = deepcopy(getattr(attrs['Meta'], 'entangled_fields', {}))
            retangled_fields = deepcopy(getattr(attrs['Meta'], 'retangled_fields', {}))
        else:
            untangled_fields, entangled_fields, retangled_fields = [], {}, {}
        if entangled_fields:
            fieldset = set(getattr(attrs['Meta'], 'fields', []))
            fieldset.update(untangled_fields)
            fieldset.update(entangled_fields.keys())
            attrs['Meta'].fields = list(fieldset)
            attrs['formfield_callback'] = formfield_callback
        new_class = super().__new__(cls, class_name, bases, attrs)

        # perform some model checks
        for modelfield_name in entangled_fields.keys():
            for field_name in entangled_fields[modelfield_name]:
                assert field_name in new_class.base_fields, \
                    "Field {} listed in `{}.Meta.entangled_fields['{}']` is missing in Form declaration" \
                    .format(field_name, class_name, modelfield_name)

        # merge untangled and entangled fields from base classes
        for base in bases:
            if hasattr(base, '_meta'):
                untangled_fields.extend(getattr(base._meta, 'untangled_fields', []))
                for key, fields in getattr(base._meta, 'entangled_fields', {}).items():
                    entangled_fields.setdefault(key, [])
                    entangled_fields[key].extend(fields)
        for entangled_list in entangled_fields.values():
            for ef in entangled_list:
                if ef not in retangled_fields:
                    retangled_fields[ef] = ef
        new_class._meta.entangled_fields = entangled_fields
        new_class._meta.untangled_fields = untangled_fields
        new_class._meta.retangled_fields = retangled_fields
        return new_class


class EntangledModelFormMixin(metaclass=EntangledFormMetaclass):
    def __init__(self, *args, **kwargs):
        opts = self._meta
        if 'instance' in kwargs and kwargs['instance']:
            initial = kwargs['initial'] if 'initial' in kwargs else {}
            for field_name, assigned_fields in opts.entangled_fields.items():
                for af in assigned_fields:
                    reference = getattr(kwargs['instance'], field_name)
                    try:
                        for part in opts.retangled_fields[af].split('.'):
                            reference = reference[part]
                    except KeyError:
                        continue
                    if isinstance(self.base_fields[af], ModelMultipleChoiceField):
                        try:
                            Model = apps.get_model(reference['model'])
                            initial[af] = Model.objects.filter(pk__in=reference['p_keys'])
                        except (KeyError, TypeError):
                            pass
                    elif isinstance(self.base_fields[af], ModelChoiceField):
                        try:
                            Model = apps.get_model(reference['model'])
                            initial[af] = Model.objects.get(pk=reference['pk'])
                        except (KeyError, ObjectDoesNotExist, TypeError):
                            pass
                    else:
                        initial[af] = reference
            kwargs.setdefault('initial', initial)
        super().__init__(*args, **kwargs)

    def _clean_form(self):
        opts = self._meta
        super()._clean_form()
        cleaned_data = {f: self.cleaned_data[f] for f in opts.untangled_fields if f in self.cleaned_data}
        for field_name, assigned_fields in opts.entangled_fields.items():
            cleaned_data[field_name] = {}
            for af in assigned_fields:
                if af not in self.cleaned_data:
                    continue
<<<<<<< HEAD
                bucket = cleaned_data[field_name]
                af_parts = opts.retangled_fields[af].split('.')
                for part in af_parts[:-1]:
                    bucket = bucket.setdefault(part, {})
                part = af_parts[-1]
                if isinstance(self.base_fields[af], ModelMultipleChoiceField) and \
                        isinstance(self.cleaned_data[af], QuerySet):
                    meta = self.cleaned_data[af].model._meta
                    value = {
                        'model': '{}.{}'.format(meta.app_label, meta.model_name),
=======
                if isinstance(self.base_fields[af], ModelMultipleChoiceField) and \
                       isinstance(self.cleaned_data[af], QuerySet):
                    opts = self.cleaned_data[af].model._meta
                    cleaned_data[field_name][af] = {
                        'model': '{}.{}'.format(opts.app_label, opts.model_name),
>>>>>>> 15b6f7fe
                        'p_keys': list(self.cleaned_data[af].values_list('pk', flat=True)),
                    }
                elif isinstance(self.base_fields[af], ModelChoiceField) and isinstance(self.cleaned_data[af], Model):
                    meta = self.cleaned_data[af]._meta
                    value = {
                        'model': '{}.{}'.format(meta.app_label, meta.model_name),
                        'pk': self.cleaned_data[af].pk,
                    }
                else:
                    value = self.cleaned_data[af]
                bucket[part] = value
        self.cleaned_data = cleaned_data


class EntangledModelForm(EntangledModelFormMixin, ModelForm):
    """
    A convenience class to create entangled model forms.
    """

def get_related_object(scope, field_name):
    from . import utils

    warn("Please import 'get_related_object' from entangled.utils", DeprecationWarning)
    return utils.get_related_object(scope, field_name)


def get_related_queryset(scope, field_name):
    from . import utils

    warn("Please import 'get_related_queryset' from entangled.utils", DeprecationWarning)
    return utils.get_related_queryset(scope, field_name)<|MERGE_RESOLUTION|>--- conflicted
+++ resolved
@@ -121,7 +121,6 @@
             for af in assigned_fields:
                 if af not in self.cleaned_data:
                     continue
-<<<<<<< HEAD
                 bucket = cleaned_data[field_name]
                 af_parts = opts.retangled_fields[af].split('.')
                 for part in af_parts[:-1]:
@@ -132,13 +131,6 @@
                     meta = self.cleaned_data[af].model._meta
                     value = {
                         'model': '{}.{}'.format(meta.app_label, meta.model_name),
-=======
-                if isinstance(self.base_fields[af], ModelMultipleChoiceField) and \
-                       isinstance(self.cleaned_data[af], QuerySet):
-                    opts = self.cleaned_data[af].model._meta
-                    cleaned_data[field_name][af] = {
-                        'model': '{}.{}'.format(opts.app_label, opts.model_name),
->>>>>>> 15b6f7fe
                         'p_keys': list(self.cleaned_data[af].values_list('pk', flat=True)),
                     }
                 elif isinstance(self.base_fields[af], ModelChoiceField) and isinstance(self.cleaned_data[af], Model):
