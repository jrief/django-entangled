import re
from copy import deepcopy
from django.apps import apps
from django.core.exceptions import ObjectDoesNotExist
from django.forms.models import ModelChoiceField, ModelMultipleChoiceField, ModelFormMetaclass, ModelForm
from django.forms.fields import Field
from django.forms.widgets import Widget
from django.db.models import Model
from django.db.models.query import QuerySet


class InvisibleWidget(Widget):
    @property
    def is_hidden(self):
        return True

    def value_omitted_from_data(self, data, files, name):
        return False

    def render(self, name, value, attrs=None, renderer=None):
        return ''


class EntangledField(Field):
    """
    A pseudo field, which can be used to mimic a field value, which actually is not rendered inside the form.
    """
    widget = InvisibleWidget

    def __init__(self, required=False, *args, **kwargs):
        super().__init__(required=required, *args, **kwargs)


class EntangledFormMetaclass(ModelFormMetaclass):
    def __new__(cls, class_name, bases, attrs):
        def formfield_callback(modelfield, **kwargs):
            if modelfield.name in entangled_fields.keys():
                # there are so many different implementations for JSON fields,
                # that we just check if "json" is part of the formfield's classname.
                assert re.search('json', modelfield.formfield().__class__.__name__, re.IGNORECASE), \
                    "Field `{}.{}` doesn't seem to be JSON serializable.".format(class_name, modelfield.name)
                return EntangledField(show_hidden_initial=False)
            return modelfield.formfield(**kwargs)

        if 'Meta' in attrs:
            untangled_fields = list(getattr(attrs['Meta'], 'untangled_fields', []))
            entangled_fields = deepcopy(getattr(attrs['Meta'], 'entangled_fields', {}))
        else:
            untangled_fields, entangled_fields = [], {}
        if entangled_fields:
            fieldset = set(getattr(attrs['Meta'], 'fields', []))
            fieldset.update(untangled_fields)
            fieldset.update(entangled_fields.keys())
            attrs['Meta'].fields = list(fieldset)
            attrs['formfield_callback'] = formfield_callback
        new_class = super().__new__(cls, class_name, bases, attrs)

        # perform some model checks
        for modelfield_name in entangled_fields.keys():
            for field_name in entangled_fields[modelfield_name]:
                assert field_name in new_class.base_fields, \
                     "Field {} listed in `{}.Meta.entangled_fields['{}']` is missing in Form declaration".format(
                        field_name, class_name, modelfield_name)

        # merge untangled and entangled fields from base classes
        for base in bases:
            if hasattr(base, '_meta'):
                untangled_fields.extend(getattr(base._meta, 'untangled_fields', []))
                for key, fields in getattr(base._meta, 'entangled_fields', {}).items():
                    entangled_fields.setdefault(key, [])
                    entangled_fields[key].extend(fields)
        new_class._meta.entangled_fields = entangled_fields
        new_class._meta.untangled_fields = untangled_fields
        return new_class


class EntangledModelFormMixin(metaclass=EntangledFormMetaclass):
    def __init__(self, *args, **kwargs):
        opts = self._meta
        if 'instance' in kwargs and kwargs['instance']:
            initial = kwargs['initial'] if 'initial' in kwargs else {}
            for field_name, assigned_fields in opts.entangled_fields.items():
                reference = getattr(kwargs['instance'], field_name)
                for af in assigned_fields:
                    if af in reference:
                        if isinstance(self.base_fields[af], ModelMultipleChoiceField):
                            try:
                                Model = apps.get_model(reference[af]['model'])
                                initial[af] = Model.objects.filter(pk__in=reference[af]['p_keys'])
                            except (KeyError, TypeError):
                                pass
                        elif isinstance(self.base_fields[af], ModelChoiceField):
                            try:
                                Model = apps.get_model(reference[af]['model'])
                                initial[af] = Model.objects.get(pk=reference[af]['pk'])
                            except (KeyError, ObjectDoesNotExist, TypeError):
                                pass
                        else:
                            initial[af] = reference[af]
            kwargs.setdefault('initial', initial)
        super().__init__(*args, **kwargs)

    def _clean_form(self):
        opts = self._meta
        super()._clean_form()
        cleaned_data = {f: self.cleaned_data[f] for f in opts.untangled_fields if f in self.cleaned_data}
        for field_name, assigned_fields in opts.entangled_fields.items():
            cleaned_data[field_name] = {}
            for af in assigned_fields:
                if af not in self.cleaned_data:
                    continue
                if isinstance(self.base_fields[af], ModelMultipleChoiceField) and isinstance(self.cleaned_data[af], QuerySet):
                    opts = self.cleaned_data[af].model._meta
                    cleaned_data[field_name][af] = {
                        'model': '{}.{}'.format(opts.app_label, opts.model_name),
                        'p_keys': list(self.cleaned_data[af].values_list('pk', flat=True)),
                    }
                elif isinstance(self.base_fields[af], ModelChoiceField) and isinstance(self.cleaned_data[af], Model):
                    opts = self.cleaned_data[af]._meta
                    cleaned_data[field_name][af] = {
                        'model': '{}.{}'.format(opts.app_label, opts.model_name),
                        'pk': self.cleaned_data[af].pk,
                    }
                else:
                    cleaned_data[field_name][af] = self.cleaned_data[af]
        self.cleaned_data = cleaned_data


class EntangledModelForm(EntangledModelFormMixin, ModelForm):
    """
    A convenience class to create entangled model forms.
    """


def get_related_object(scope, field_name):
    """
    Returns the related field, referenced by the content of a ModelChoiceField.
    """
    try:
        Model = apps.get_model(scope[field_name]['model'])
        relobj = Model.objects.get(pk=scope[field_name]['pk'])
<<<<<<< HEAD
    except (KeyError, LookupError, ObjectDoesNotExist, TypeError):
=======
    except:
>>>>>>> 67376399
        relobj = None
    return relobj


def get_related_queryset(scope, field_name):
    """
    Returns the related queryset, referenced by the content of a ModelChoiceField.
    """
    try:
        Model = apps.get_model(scope[field_name]['model'])
        queryset = Model.objects.filter(pk__in=scope[field_name]['p_keys'])
    except (KeyError, TypeError):
        queryset = None
    return queryset<|MERGE_RESOLUTION|>--- conflicted
+++ resolved
@@ -139,11 +139,7 @@
     try:
         Model = apps.get_model(scope[field_name]['model'])
         relobj = Model.objects.get(pk=scope[field_name]['pk'])
-<<<<<<< HEAD
-    except (KeyError, LookupError, ObjectDoesNotExist, TypeError):
-=======
     except:
->>>>>>> 67376399
         relobj = None
     return relobj
 
